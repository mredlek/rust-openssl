use libc::{c_int, c_uint, c_ulong};
use std::io;
use std::io::prelude::*;
use std::iter::repeat;
use std::mem;
use std::ptr;
use bio::MemBio;

use crypto::HashTypeInternals;
use crypto::hash;
use crypto::hash::Type as HashType;
use ffi;
use crypto::rsa::RSA;
use error::ErrorStack;

#[cfg(feature = "catch_unwind")]
use libc::{c_void, c_char};
#[cfg(feature = "catch_unwind")]
use crypto::util::{CallbackState, invoke_passwd_cb};

#[derive(Copy, Clone)]
pub enum Parts {
    Neither,
    Public,
    Both,
}

/// Represents a role an asymmetric key might be appropriate for.
#[derive(Copy, Clone)]
pub enum Role {
    Encrypt,
    Decrypt,
    Sign,
    Verify,
}

/// Type of encryption padding to use.
#[derive(Copy, Clone)]
pub enum EncryptionPadding {
    OAEP,
    PKCS1v15,
}

fn openssl_padding_code(padding: EncryptionPadding) -> c_int {
    match padding {
        EncryptionPadding::OAEP => 4,
        EncryptionPadding::PKCS1v15 => 1,
    }
}

pub struct PKey {
    evp: *mut ffi::EVP_PKEY,
    parts: Parts,
}

unsafe impl Send for PKey {}
unsafe impl Sync for PKey {}

/// Represents a public key, optionally with a private key attached.
impl PKey {
    pub fn new() -> PKey {
        unsafe {
            ffi::init();

            PKey {
                evp: ffi::EVP_PKEY_new(),
                parts: Parts::Neither,
            }
        }
    }

    pub fn from_handle(handle: *mut ffi::EVP_PKEY, parts: Parts) -> PKey {
        ffi::init();
        assert!(!handle.is_null());

        PKey {
            evp: handle,
            parts: parts,
        }
    }

    /// Reads private key from PEM, takes ownership of handle
    pub fn private_key_from_pem<R>(reader: &mut R) -> io::Result<PKey>
        where R: Read
    {
        let mut mem_bio = try!(MemBio::new());
        try!(io::copy(reader, &mut mem_bio));

        unsafe {
            let evp = try_ssl_null!(ffi::PEM_read_bio_PrivateKey(mem_bio.get_handle(),
                                                                 ptr::null_mut(),
                                                                 None,
                                                                 ptr::null_mut()));

            Ok(PKey {
                evp: evp as *mut ffi::EVP_PKEY,
                parts: Parts::Both,
            })
        }
    }

    /// Read a private key from PEM, supplying a password callback to be invoked if the private key
    /// is encrypted.
    ///
    /// The callback will be passed the password buffer and should return the number of characters
    /// placed into the buffer.
    ///
    /// Requires the `catch_unwind` feature.
    #[cfg(feature = "catch_unwind")]
    pub fn private_key_from_pem_cb<R, F>(reader: &mut R, pass_cb: F) -> Result<PKey, SslError>
        where R: Read, F: FnOnce(&mut [c_char]) -> usize
    {
        let mut cb = CallbackState::new(pass_cb);

        let mut mem_bio = try!(MemBio::new());
        try!(io::copy(reader, &mut mem_bio).map_err(StreamError));

        unsafe {
            let evp = try_ssl_null!(ffi::PEM_read_bio_PrivateKey(mem_bio.get_handle(),
                                                                 ptr::null_mut(),
                                                                 Some(invoke_passwd_cb::<F>),
                                                                 &mut cb as *mut _ as *mut c_void));

            Ok(PKey {
                evp: evp as *mut ffi::EVP_PKEY,
                parts: Parts::Both,
            })
        }
    }

    /// Reads public key from PEM, takes ownership of handle
    pub fn public_key_from_pem<R>(reader: &mut R) -> io::Result<PKey>
        where R: Read
    {
        let mut mem_bio = try!(MemBio::new());
        try!(io::copy(reader, &mut mem_bio));

        unsafe {
            let evp = try_ssl_null!(ffi::PEM_read_bio_PUBKEY(mem_bio.get_handle(),
                                                             ptr::null_mut(),
                                                             None,
                                                             ptr::null_mut()));
            Ok(PKey {
                evp: evp as *mut ffi::EVP_PKEY,
                parts: Parts::Public,
            })
        }
    }

    /// Reads an RSA private key from PEM, takes ownership of handle
<<<<<<< HEAD
    pub fn private_rsa_key_from_pem<R>(reader: &mut R) -> io::Result<PKey>
    where R: Read
=======
    pub fn private_rsa_key_from_pem<R>(reader: &mut R) -> Result<PKey, SslError>
        where R: Read
>>>>>>> df30e9e7
    {
        let rsa = try!(RSA::private_key_from_pem(reader));
        unsafe {
            let evp = try_ssl_null!(ffi::EVP_PKEY_new());
            if ffi::EVP_PKEY_set1_RSA(evp, rsa.as_ptr()) == 0 {
                return Err(io::Error::new(io::ErrorKind::Other, ErrorStack::get()));
            }

            Ok(PKey {
                evp: evp,
                parts: Parts::Public,
            })
        }
    }

    /// Reads an RSA public key from PEM, takes ownership of handle
<<<<<<< HEAD
    pub fn public_rsa_key_from_pem<R>(reader: &mut R) -> io::Result<PKey>
    where R: Read
=======
    pub fn public_rsa_key_from_pem<R>(reader: &mut R) -> Result<PKey, SslError>
        where R: Read
>>>>>>> df30e9e7
    {
        let rsa = try!(RSA::public_key_from_pem(reader));
        unsafe {
            let evp = try_ssl_null!(ffi::EVP_PKEY_new());
            if ffi::EVP_PKEY_set1_RSA(evp, rsa.as_ptr()) == 0 {
                return Err(io::Error::new(io::ErrorKind::Other, ErrorStack::get()));
            }

            Ok(PKey {
                evp: evp,
                parts: Parts::Public,
            })
        }
    }

    fn _tostr(&self, f: unsafe extern "C" fn(*mut ffi::RSA, *const *mut u8) -> c_int) -> Vec<u8> {
        unsafe {
            let rsa = ffi::EVP_PKEY_get1_RSA(self.evp);
            let len = f(rsa, ptr::null());
            if len < 0 as c_int {
                return vec![];
            }
            let mut s = repeat(0u8).take(len as usize).collect::<Vec<_>>();

            let r = f(rsa, &s.as_mut_ptr());
            ffi::RSA_free(rsa);

            s.truncate(r as usize);
            s
        }
    }

    fn _fromstr(&mut self,
                s: &[u8],
                f: unsafe extern "C" fn(*const *mut ffi::RSA, *const *const u8, c_uint)
                                        -> *mut ffi::RSA)
                -> bool {
        unsafe {
            let rsa = ptr::null_mut();
            f(&rsa, &s.as_ptr(), s.len() as c_uint);
            if !rsa.is_null() {
                ffi::EVP_PKEY_set1_RSA(self.evp, rsa) == 1
            } else {
                false
            }
        }
    }

    pub fn gen(&mut self, keysz: usize) {
        unsafe {
            let rsa = ffi::RSA_generate_key(keysz as c_int,
                                            65537 as c_ulong,
                                            ptr::null(),
                                            ptr::null());

            // XXX: 6 == NID_rsaEncryption
            ffi::EVP_PKEY_assign(self.evp, 6 as c_int, mem::transmute(rsa));

            self.parts = Parts::Both;
        }
    }

    /// assign RSA key to this pkey
    pub fn set_rsa(&mut self, rsa: &RSA) {
        unsafe {
            // this needs to be a reference as the set1_RSA ups the reference count
            let rsa_ptr = rsa.as_ptr();
            if ffi::EVP_PKEY_set1_RSA(self.evp, rsa_ptr) == 1 {
                if rsa.has_e() && rsa.has_n() {
                    self.parts = Parts::Public;
                }
            }
        }
    }

    /// get a reference to the interal RSA key for direct access to the key components
    pub fn get_rsa(&self) -> RSA {
        unsafe {
            let evp_pkey: *mut ffi::EVP_PKEY = self.evp;
            // this is safe as the ffi increments a reference counter to the internal key
            RSA::from_raw(ffi::EVP_PKEY_get1_RSA(evp_pkey))
        }
    }

    /**
     * Returns a DER serialized form of the public key, suitable for load_pub().
     */
    pub fn save_pub(&self) -> Vec<u8> {
        self._tostr(ffi::i2d_RSA_PUBKEY)
    }

    /**
     * Loads a DER serialized form of the public key, as produced by save_pub().
     */
    pub fn load_pub(&mut self, s: &[u8]) {
        if self._fromstr(s, ffi::d2i_RSA_PUBKEY) {
            self.parts = Parts::Public;
        }
    }

    /**
     * Returns a serialized form of the public and private keys, suitable for
     * load_priv().
     */
    pub fn save_priv(&self) -> Vec<u8> {
        self._tostr(ffi::i2d_RSAPrivateKey)
    }
    /**
     * Loads a serialized form of the public and private keys, as produced by
     * save_priv().
     */
    pub fn load_priv(&mut self, s: &[u8]) {
        if self._fromstr(s, ffi::d2i_RSAPrivateKey) {
            self.parts = Parts::Both;
        }
    }

    /// Stores private key as a PEM
    // FIXME: also add password and encryption
    pub fn write_pem<W: Write>(&self,
                               writer: &mut W /* , password: Option<String> */)
                               -> io::Result<()> {
        let mut mem_bio = try!(MemBio::new());
        unsafe {
            try_ssl!(ffi::PEM_write_bio_PrivateKey(mem_bio.get_handle(),
                                                   self.evp,
                                                   ptr::null(),
                                                   ptr::null_mut(),
                                                   -1,
                                                   None,
                                                   ptr::null_mut()));

        }
        let mut buf = vec![];
        try!(mem_bio.read_to_end(&mut buf));
        writer.write_all(&buf)
    }

    /// Stores public key as a PEM
    pub fn write_pub_pem<W: Write>(&self,
                                   writer: &mut W /* , password: Option<String> */)
                                   -> io::Result<()> {
        let mut mem_bio = try!(MemBio::new());
        unsafe { try_ssl!(ffi::PEM_write_bio_PUBKEY(mem_bio.get_handle(), self.evp)) }
        let mut buf = vec![];
        try!(mem_bio.read_to_end(&mut buf));
        writer.write_all(&buf)
    }

    /**
     * Returns the size of the public key modulus.
     */
    pub fn size(&self) -> usize {
        unsafe {
            let rsa = ffi::EVP_PKEY_get1_RSA(self.evp);
            if rsa.is_null() {
                0
            } else {
                ffi::RSA_size(rsa) as usize
            }
        }
    }

    /**
     * Returns whether this pkey object can perform the specified role.
     */
    pub fn can(&self, r: Role) -> bool {
        match r {
            Role::Encrypt => {
                match self.parts {
                    Parts::Neither => false,
                    _ => true,
                }
            }
            Role::Verify => {
                match self.parts {
                    Parts::Neither => false,
                    _ => true,
                }
            }
            Role::Decrypt => {
                match self.parts {
                    Parts::Both => true,
                    _ => false,
                }
            }
            Role::Sign => {
                match self.parts {
                    Parts::Both => true,
                    _ => false,
                }
            }
        }
    }

    /**
     * Returns the maximum amount of data that can be encrypted by an encrypt()
     * call.
     */
    pub fn max_data(&self) -> usize {
        unsafe {
            let rsa = ffi::EVP_PKEY_get1_RSA(self.evp);
            if rsa.is_null() {
                return 0;
            }
            let len = ffi::RSA_size(rsa);

            // 41 comes from RSA_public_encrypt(3) for OAEP
            len as usize - 41
        }
    }

    pub fn private_encrypt_with_padding(&self, s: &[u8], padding: EncryptionPadding) -> Vec<u8> {
        unsafe {
            let rsa = ffi::EVP_PKEY_get1_RSA(self.evp);
            if rsa.is_null() {
                panic!("Could not get RSA key for encryption");
            }
            let len = ffi::RSA_size(rsa);

            assert!(s.len() < self.max_data());

            let mut r = repeat(0u8).take(len as usize + 1).collect::<Vec<_>>();

            let rv = ffi::RSA_private_encrypt(s.len() as c_int,
                                              s.as_ptr(),
                                              r.as_mut_ptr(),
                                              rsa,
                                              openssl_padding_code(padding));

            if rv < 0 as c_int {
                // println!("{:?}", ErrorStack::get());
                vec![]
            } else {
                r.truncate(rv as usize);
                r
            }
        }
    }

    pub fn public_encrypt_with_padding(&self, s: &[u8], padding: EncryptionPadding) -> Vec<u8> {
        unsafe {
            let rsa = ffi::EVP_PKEY_get1_RSA(self.evp);
            if rsa.is_null() {
                panic!("Could not get RSA key for encryption");
            }
            let len = ffi::RSA_size(rsa);

            assert!(s.len() < self.max_data());

            let mut r = repeat(0u8).take(len as usize + 1).collect::<Vec<_>>();

            let rv = ffi::RSA_public_encrypt(s.len() as c_int,
                                             s.as_ptr(),
                                             r.as_mut_ptr(),
                                             rsa,
                                             openssl_padding_code(padding));

            if rv < 0 as c_int {
                vec![]
            } else {
                r.truncate(rv as usize);
                r
            }
        }
    }

    pub fn private_decrypt_with_padding(&self, s: &[u8], padding: EncryptionPadding) -> Vec<u8> {
        unsafe {
            let rsa = ffi::EVP_PKEY_get1_RSA(self.evp);
            if rsa.is_null() {
                panic!("Could not get RSA key for decryption");
            }
            let len = ffi::RSA_size(rsa);

            assert_eq!(s.len() as c_int, ffi::RSA_size(rsa));

            let mut r = repeat(0u8).take(len as usize + 1).collect::<Vec<_>>();

            let rv = ffi::RSA_private_decrypt(s.len() as c_int,
                                              s.as_ptr(),
                                              r.as_mut_ptr(),
                                              rsa,
                                              openssl_padding_code(padding));

            if rv < 0 as c_int {
                vec![]
            } else {
                r.truncate(rv as usize);
                r
            }
        }
    }

    pub fn public_decrypt_with_padding(&self, s: &[u8], padding: EncryptionPadding) -> Vec<u8> {
        unsafe {
            let rsa = ffi::EVP_PKEY_get1_RSA(self.evp);
            if rsa.is_null() {
                panic!("Could not get RSA key for decryption");
            }
            let len = ffi::RSA_size(rsa);

            assert_eq!(s.len() as c_int, ffi::RSA_size(rsa));

            let mut r = repeat(0u8).take(len as usize + 1).collect::<Vec<_>>();

            let rv = ffi::RSA_public_decrypt(s.len() as c_int,
                                             s.as_ptr(),
                                             r.as_mut_ptr(),
                                             rsa,
                                             openssl_padding_code(padding));

            if rv < 0 as c_int {
                vec![]
            } else {
                r.truncate(rv as usize);
                r
            }
        }
    }

    /**
     * Encrypts data with the public key, using OAEP padding, returning the encrypted data. The
     * supplied data must not be larger than max_data().
     */
    pub fn encrypt(&self, s: &[u8]) -> Vec<u8> {
        self.public_encrypt_with_padding(s, EncryptionPadding::OAEP)
    }

    /**
     * Encrypts data with the public key, using provided padding, returning the encrypted data. The
     * supplied data must not be larger than max_data().
     */
    pub fn encrypt_with_padding(&self, s: &[u8], padding: EncryptionPadding) -> Vec<u8> {
        self.public_encrypt_with_padding(s, padding)
    }

    /**
     * Encrypts data with the public key, using OAEP padding, returning the encrypted data. The
     * supplied data must not be larger than max_data().
     */
    pub fn public_encrypt(&self, s: &[u8]) -> Vec<u8> {
        self.public_encrypt_with_padding(s, EncryptionPadding::OAEP)
    }

    /**
     * Decrypts data with the public key, using PKCS1v15 padding, returning the decrypted data.
     */
    pub fn public_decrypt(&self, s: &[u8]) -> Vec<u8> {
        self.public_decrypt_with_padding(s, EncryptionPadding::PKCS1v15)
    }

    /**
     * Decrypts data with the private key, expecting OAEP padding, returning the decrypted data.
     */
    pub fn decrypt(&self, s: &[u8]) -> Vec<u8> {
        self.private_decrypt_with_padding(s, EncryptionPadding::OAEP)
    }

    /**
     * Decrypts data with the private key, using provided padding, returning the encrypted data. The
     * supplied data must not be larger than max_data().
     */
    pub fn decrypt_with_padding(&self, s: &[u8], padding: EncryptionPadding) -> Vec<u8> {
        self.private_decrypt_with_padding(s, padding)
    }

    /**
     * Decrypts data with the private key, expecting OAEP padding, returning the decrypted data.
     */
    pub fn private_decrypt(&self, s: &[u8]) -> Vec<u8> {
        self.private_decrypt_with_padding(s, EncryptionPadding::OAEP)
    }

    /**
     * Encrypts data with the private key, using PKCS1v15 padding, returning the encrypted data. The
     * supplied data must not be larger than max_data().
     */
    pub fn private_encrypt(&self, s: &[u8]) -> Vec<u8> {
        self.private_encrypt_with_padding(s, EncryptionPadding::PKCS1v15)
    }

    /**
     * Signs data, using OpenSSL's default scheme and adding sha256 ASN.1 information to the
     * signature.
     * The bytes to sign must be the result of a sha256 hashing;
     * returns the signature.
     */
    pub fn sign(&self, s: &[u8]) -> Vec<u8> {
        self.sign_with_hash(s, HashType::SHA256)
    }

    /**
     * Verifies a signature s (using OpenSSL's default scheme and sha256) on the SHA256 hash of a
     * message.
     * Returns true if the signature is valid, and false otherwise.
     */
    pub fn verify(&self, h: &[u8], s: &[u8]) -> bool {
        self.verify_with_hash(h, s, HashType::SHA256)
    }

    /**
     * Signs data, using OpenSSL's default scheme and add ASN.1 information for the given hash type to the
     * signature.
     * The bytes to sign must be the result of this type of hashing;
     * returns the signature.
     */
    pub fn sign_with_hash(&self, s: &[u8], hash: hash::Type) -> Vec<u8> {
        unsafe {
            let rsa = ffi::EVP_PKEY_get1_RSA(self.evp);
            if rsa.is_null() {
                panic!("Could not get RSA key for signing");
            }
            let len = ffi::RSA_size(rsa);
            let mut r = repeat(0u8).take(len as usize + 1).collect::<Vec<_>>();

            let mut len = 0;
            let rv = ffi::RSA_sign(hash.as_nid() as c_int,
                                   s.as_ptr(),
                                   s.len() as c_uint,
                                   r.as_mut_ptr(),
                                   &mut len,
                                   rsa);

            if rv < 0 as c_int {
                vec![]
            } else {
                r.truncate(len as usize);
                r
            }
        }
    }

    pub fn verify_with_hash(&self, h: &[u8], s: &[u8], hash: hash::Type) -> bool {
        unsafe {
            let rsa = ffi::EVP_PKEY_get1_RSA(self.evp);
            if rsa.is_null() {
                panic!("Could not get RSA key for verification");
            }

            let rv = ffi::RSA_verify(hash.as_nid() as c_int,
                                     h.as_ptr(),
                                     h.len() as c_uint,
                                     s.as_ptr(),
                                     s.len() as c_uint,
                                     rsa);

            rv == 1 as c_int
        }
    }

    pub unsafe fn get_handle(&self) -> *mut ffi::EVP_PKEY {
        return self.evp;
    }

    pub fn public_eq(&self, other: &PKey) -> bool {
        unsafe { ffi::EVP_PKEY_cmp(self.evp, other.evp) == 1 }
    }
}

impl Drop for PKey {
    fn drop(&mut self) {
        unsafe {
            ffi::EVP_PKEY_free(self.evp);
        }
    }
}

impl Clone for PKey {
    fn clone(&self) -> Self {
        let mut pkey = PKey::from_handle(unsafe { ffi::EVP_PKEY_new() }, self.parts);
        // copy by encoding to DER and back
        match self.parts {
            Parts::Public => {
                pkey.load_pub(&self.save_pub()[..]);
            }
            Parts::Both => {
                pkey.load_priv(&self.save_priv()[..]);
            }
            Parts::Neither => {}
        }
        pkey
    }
}

#[cfg(test)]
mod tests {
    use std::path::Path;
    use std::fs::File;
    use crypto::hash::Type::{MD5, SHA1};
    use crypto::rsa::RSA;

    #[test]
    fn test_gen_pub() {
        let mut k0 = super::PKey::new();
        let mut k1 = super::PKey::new();
        k0.gen(512);
        k1.load_pub(&k0.save_pub());
        assert_eq!(k0.save_pub(), k1.save_pub());
        assert!(k0.public_eq(&k1));
        assert_eq!(k0.size(), k1.size());
        assert!(k0.can(super::Role::Encrypt));
        assert!(k0.can(super::Role::Decrypt));
        assert!(k0.can(super::Role::Verify));
        assert!(k0.can(super::Role::Sign));
        assert!(k1.can(super::Role::Encrypt));
        assert!(!k1.can(super::Role::Decrypt));
        assert!(k1.can(super::Role::Verify));
        assert!(!k1.can(super::Role::Sign));
    }

    #[test]
    fn test_gen_priv() {
        let mut k0 = super::PKey::new();
        let mut k1 = super::PKey::new();
        k0.gen(512);
        k1.load_priv(&k0.save_priv());
        assert_eq!(k0.save_priv(), k1.save_priv());
        assert!(k0.public_eq(&k1));
        assert_eq!(k0.size(), k1.size());
        assert!(k0.can(super::Role::Encrypt));
        assert!(k0.can(super::Role::Decrypt));
        assert!(k0.can(super::Role::Verify));
        assert!(k0.can(super::Role::Sign));
        assert!(k1.can(super::Role::Encrypt));
        assert!(k1.can(super::Role::Decrypt));
        assert!(k1.can(super::Role::Verify));
        assert!(k1.can(super::Role::Sign));
    }

    #[test]
    fn test_private_key_from_pem() {
        let key_path = Path::new("test/key.pem");
        let mut file = File::open(&key_path)
                           .ok()
                           .expect("Failed to open `test/key.pem`");

        super::PKey::private_key_from_pem(&mut file).unwrap();
    }

    #[test]
    fn test_public_key_from_pem() {
        let key_path = Path::new("test/key.pem.pub");
        let mut file = File::open(&key_path)
                           .ok()
                           .expect("Failed to open `test/key.pem.pub`");

        super::PKey::public_key_from_pem(&mut file).unwrap();
    }

    #[test]
    fn test_private_rsa_key_from_pem() {
        let key_path = Path::new("test/key.pem");
        let mut file = File::open(&key_path)
                           .ok()
                           .expect("Failed to open `test/key.pem`");

        super::PKey::private_rsa_key_from_pem(&mut file).unwrap();
    }

    #[test]
    fn test_public_rsa_key_from_pem() {
        let key_path = Path::new("test/key.pem.pub");
        let mut file = File::open(&key_path)
                           .ok()
                           .expect("Failed to open `test/key.pem.pub`");

        super::PKey::public_rsa_key_from_pem(&mut file).unwrap();
    }

    #[test]
    fn test_private_encrypt() {
        let mut k0 = super::PKey::new();
        let mut k1 = super::PKey::new();
        let msg = vec![0xdeu8, 0xadu8, 0xd0u8, 0x0du8];
        k0.gen(512);
        k1.load_pub(&k0.save_pub());
        let emsg = k0.private_encrypt(&msg);
        let dmsg = k1.public_decrypt(&emsg);
        assert!(msg == dmsg);
    }

    #[test]
    fn test_public_encrypt() {
        let mut k0 = super::PKey::new();
        let mut k1 = super::PKey::new();
        let msg = vec![0xdeu8, 0xadu8, 0xd0u8, 0x0du8];
        k0.gen(512);
        k1.load_pub(&k0.save_pub());
        let emsg = k1.public_encrypt(&msg);
        let dmsg = k0.private_decrypt(&emsg);
        assert!(msg == dmsg);
    }

    #[test]
    fn test_public_encrypt_pkcs() {
        let mut k0 = super::PKey::new();
        let mut k1 = super::PKey::new();
        let msg = vec![0xdeu8, 0xadu8, 0xd0u8, 0x0du8];
        k0.gen(512);
        k1.load_pub(&k0.save_pub());
        let emsg = k1.public_encrypt_with_padding(&msg, super::EncryptionPadding::PKCS1v15);
        let dmsg = k0.private_decrypt_with_padding(&emsg, super::EncryptionPadding::PKCS1v15);
        assert!(msg == dmsg);
    }

    #[test]
    fn test_sign() {
        let mut k0 = super::PKey::new();
        let mut k1 = super::PKey::new();
        let msg = vec![0xdeu8, 0xadu8, 0xd0u8, 0x0du8];
        k0.gen(512);
        k1.load_pub(&k0.save_pub());
        let sig = k0.sign(&msg);
        let rv = k1.verify(&msg, &sig);
        assert!(rv == true);
    }

    #[test]
    fn test_sign_hashes() {
        let mut k0 = super::PKey::new();
        let mut k1 = super::PKey::new();
        let msg = vec![0xdeu8, 0xadu8, 0xd0u8, 0x0du8];
        k0.gen(512);
        k1.load_pub(&k0.save_pub());

        let sig = k0.sign_with_hash(&msg, MD5);

        assert!(k1.verify_with_hash(&msg, &sig, MD5));
        assert!(!k1.verify_with_hash(&msg, &sig, SHA1));
    }

    #[test]
    fn test_eq() {
        let mut k0 = super::PKey::new();
        let mut p0 = super::PKey::new();
        let mut k1 = super::PKey::new();
        let mut p1 = super::PKey::new();
        k0.gen(512);
        k1.gen(512);
        p0.load_pub(&k0.save_pub());
        p1.load_pub(&k1.save_pub());

        assert!(k0.public_eq(&k0));
        assert!(k1.public_eq(&k1));
        assert!(p0.public_eq(&p0));
        assert!(p1.public_eq(&p1));
        assert!(k0.public_eq(&p0));
        assert!(k1.public_eq(&p1));

        assert!(!k0.public_eq(&k1));
        assert!(!p0.public_eq(&p1));
        assert!(!k0.public_eq(&p1));
        assert!(!p0.public_eq(&k1));
    }

    #[test]
    fn test_pem() {
        let key_path = Path::new("test/key.pem");
        let mut file = File::open(&key_path)
                           .ok()
                           .expect("Failed to open `test/key.pem`");

        let key = super::PKey::private_key_from_pem(&mut file).unwrap();

        let mut priv_key = Vec::new();
        let mut pub_key = Vec::new();

        key.write_pem(&mut priv_key).unwrap();
        key.write_pub_pem(&mut pub_key).unwrap();

        // As a super-simple verification, just check that the buffers contain
        // the `PRIVATE KEY` or `PUBLIC KEY` strings.
        assert!(priv_key.windows(11).any(|s| s == b"PRIVATE KEY"));
        assert!(pub_key.windows(10).any(|s| s == b"PUBLIC KEY"));
    }

    #[test]
    fn test_public_key_from_raw() {
        let mut k0 = super::PKey::new();
        let mut k1 = super::PKey::new();
        let msg = vec![0xdeu8, 0xadu8, 0xd0u8, 0x0du8];

        k0.gen(512);
        let sig = k0.sign(&msg);

        let r0 = k0.get_rsa();
        let r1 = RSA::from_public_components(r0.n().expect("n"), r0.e().expect("e")).expect("r1");
        k1.set_rsa(&r1);

        assert!(k1.can(super::Role::Encrypt));
        assert!(!k1.can(super::Role::Decrypt));
        assert!(k1.can(super::Role::Verify));
        assert!(!k1.can(super::Role::Sign));

        let rv = k1.verify(&msg, &sig);
        assert!(rv == true);
    }

    #[test]
    #[should_panic(expected = "Could not get RSA key for encryption")]
    fn test_nokey_encrypt() {
        let mut pkey = super::PKey::new();
        pkey.load_pub(&[]);
        pkey.encrypt(&[]);
    }

    #[test]
    #[should_panic(expected = "Could not get RSA key for decryption")]
    fn test_nokey_decrypt() {
        let mut pkey = super::PKey::new();
        pkey.load_priv(&[]);
        pkey.decrypt(&[]);
    }

    #[test]
    #[should_panic(expected = "Could not get RSA key for signing")]
    fn test_nokey_sign() {
        let mut pkey = super::PKey::new();
        pkey.load_priv(&[]);
        pkey.sign(&[]);
    }

    #[test]
    #[should_panic(expected = "Could not get RSA key for verification")]
    fn test_nokey_verify() {
        let mut pkey = super::PKey::new();
        pkey.load_pub(&[]);
        pkey.verify(&[], &[]);
    }

    #[test]
    fn test_pkey_clone_creates_copy() {
        let mut pkey = super::PKey::new();
        pkey.gen(512);
        let old_pkey_n = pkey.get_rsa().n().unwrap();

        let mut pkey2 = pkey.clone();
        pkey2.gen(512);

        assert!(old_pkey_n == pkey.get_rsa().n().unwrap());
    }

    #[test]
    fn test_pkey_clone_copies_private() {
        let mut pkey = super::PKey::new();
        pkey.gen(512);

        let pkey2 = pkey.clone();

        assert!(pkey.get_rsa().q().unwrap() == pkey2.get_rsa().q().unwrap());
    }

    #[test]
    fn test_pkey_clone_copies_public() {
        let mut pkey = super::PKey::new();
        pkey.gen(512);
        let mut pub_key = super::PKey::new();
        pub_key.load_pub(&pkey.save_pub()[..]);

        let pub_key2 = pub_key.clone();

        assert!(pub_key.get_rsa().n().unwrap() == pub_key2.get_rsa().n().unwrap());
    }
}<|MERGE_RESOLUTION|>--- conflicted
+++ resolved
@@ -148,13 +148,8 @@
     }
 
     /// Reads an RSA private key from PEM, takes ownership of handle
-<<<<<<< HEAD
     pub fn private_rsa_key_from_pem<R>(reader: &mut R) -> io::Result<PKey>
-    where R: Read
-=======
-    pub fn private_rsa_key_from_pem<R>(reader: &mut R) -> Result<PKey, SslError>
         where R: Read
->>>>>>> df30e9e7
     {
         let rsa = try!(RSA::private_key_from_pem(reader));
         unsafe {
@@ -171,13 +166,8 @@
     }
 
     /// Reads an RSA public key from PEM, takes ownership of handle
-<<<<<<< HEAD
     pub fn public_rsa_key_from_pem<R>(reader: &mut R) -> io::Result<PKey>
-    where R: Read
-=======
-    pub fn public_rsa_key_from_pem<R>(reader: &mut R) -> Result<PKey, SslError>
         where R: Read
->>>>>>> df30e9e7
     {
         let rsa = try!(RSA::public_key_from_pem(reader));
         unsafe {
